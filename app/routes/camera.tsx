import React, { useState, useRef, ChangeEvent } from "react";
import MarkdownRenderer from "~/components/markdown_renderer";
// import StreamingAudioPlayer from '~/components/audio_player';
import { AudioPlayer } from "react-audio-play";

interface ImageFile {
	file: File;
	preview: string;
	description?: string;
	src?: string | null;
	context?: string | null;
}

// const host = 'http://localhost:4000'
const host = "https://touring-live-api.fly.dev";

const ImageUploadAndCamera: React.FC = () => {
	const [images, setImages] = useState<ImageFile[]>([]);
	const [isCameraOpen, setIsCameraOpen] = useState<boolean>(false);
	const [cameraError, setCameraError] = useState<string | null>(null);
	const [imageError, setImageError] = useState<string | null>(null);
	const [uploadError, setUploadError] = useState<string | null>(null);
	const [isUploading, setIsUploading] = useState<boolean>(false);
	const [activeContextIndex, setActiveContextIndex] = useState<number | null>(
		null
	);
	const [contextInput, setContextInput] = useState<string>("");
	const fileInputRef = useRef<HTMLInputElement>(null);
	const videoRef = useRef<HTMLVideoElement>(null);
	const canvasRef = useRef<HTMLCanvasElement>(null);

	const resizeImage = (
		file: File,
		maxWidth: number,
		maxHeight: number
	): Promise<File> => {
		return new Promise((resolve, reject) => {
			const img = new Image();
			img.onload = () => {
				let { width, height } = img;
				if (width > maxWidth || height > maxHeight) {
					const scale = Math.min(maxWidth / width, maxHeight / height);
					width = width * scale;
					height = height * scale;
				}
				const canvas = document.createElement("canvas");
				canvas.width = width;
				canvas.height = height;
				const ctx = canvas.getContext("2d");
				ctx?.drawImage(img, 0, 0, width, height);
				canvas.toBlob(
					(blob) => {
						if (blob) {
							const resizedFile = new File([blob], file.name, {
								type: "image/jpeg",
							});
							resolve(resizedFile);
						} else {
							reject(new Error("Canvas is empty"));
						}
					},
					"image/jpeg",
					0.7 // Compression quality
				);
			};
			img.onerror = () => {
				reject(new Error("Failed to load image"));
			};
			img.src = URL.createObjectURL(file);
		});
	};

	const handleFileChange = async (event: ChangeEvent<HTMLInputElement>) => {
		if (event.target.files) {
			const files = Array.from(event.target.files);
			const resizedFilesPromises = files.map((file) =>
				resizeImage(file, 1024, 1024)
			);
			try {
				setImageError(null); // Reset previous error
				const resizedFiles = await Promise.all(resizedFilesPromises);
				addImagesToState(resizedFiles);
			} catch (error) {
				console.error("Error resizing images:", error);
				setImageError("Failed to process images. Please try again.");
			}
		}
	};

<<<<<<< HEAD
	const addImagesToState = (files: File[]) => {
		const newImages: ImageFile[] = files.map((file) => ({
			file,
			preview: URL.createObjectURL(file),
		}));
		setImages((prevImages) => [...prevImages, ...newImages]);
	};

	const removeImage = (index: number) => {
		setImages((prevImages) => prevImages.filter((_, i) => i !== index));
	};
=======
  const handleFileChange = async (event: ChangeEvent<HTMLInputElement>) => {
    if (event.target.files) {
      const files = Array.from(event.target.files);
      const resizedFilesPromises = files.map(file => resizeImage(file, 1024, 1024));
      try {
        setImageError(null); // Reset previous error
        setUploadError(null); // Reset previous error
        const resizedFiles = await Promise.all(resizedFilesPromises);
        addImagesToState(resizedFiles);
      } catch (error) {
        console.error('Error resizing images:', error);
        setImageError('Failed to process images. Please try again.');
      }
    }
  };

  const addImagesToState = (files: File[]) => {
    const newImages: ImageFile[] = files.map(file => ({
      file,
      preview: URL.createObjectURL(file)
    }));
    setImages(_prevImages => [...newImages]);
  };
>>>>>>> 23f1dc35

	const openCamera = async () => {
		setIsCameraOpen(true);
		setCameraError(null); // Reset any previous error
		try {
			const stream = await navigator.mediaDevices.getUserMedia({
				video: { facingMode: "environment" },
			});
			if (videoRef.current) {
				videoRef.current.srcObject = stream;
			}
		} catch (err) {
			console.error("Error accessing the camera:", err);
			setCameraError(
				"Unable to access the camera. Please check your camera permissions."
			);
		}
	};

	const takePhoto = async () => {
		const video = videoRef.current;
		const canvas = canvasRef.current;
		if (video && canvas) {
			canvas.width = video.videoWidth;
			canvas.height = video.videoHeight;
			canvas.getContext("2d")?.drawImage(video, 0, 0);

			canvas.toBlob(async (blob) => {
				if (blob) {
					let file = new File([blob], "camera_photo.jpg", {
						type: "image/jpeg",
					});
					// Resize the image
					try {
						file = await resizeImage(file, 1024, 1024);
						addImagesToState([file]);
						closeCamera();
					} catch (error) {
						console.error("Error resizing image:", error);
						setImageError("Failed to process the photo. Please try again.");
					}
				}
			}, "image/jpeg");
		}
	};

	const closeCamera = () => {
		if (videoRef.current && videoRef.current.srcObject instanceof MediaStream) {
			const stream = videoRef.current.srcObject;
			const tracks = stream.getTracks();
			tracks.forEach((track) => track.stop());
		}
		setIsCameraOpen(false);
	};

	const handleContextButtonClick = (index: number) => {
		setActiveContextIndex(index);
		setContextInput(images[index].context || "");
	};

	const handleContextInputChange = (e: ChangeEvent<HTMLInputElement>) => {
		setContextInput(e.target.value);
	};

	const handleSubmit = async (event: React.FormEvent) => {
		event.preventDefault();
		const formData = new FormData();
		images.forEach((image) => {
			formData.append(`images[]`, image.file);
		});

		if (contextInput) {
			formData.set("context", contextInput);
		}

		try {
			setUploadError(null); // Reset any previous error
			setIsUploading(true); // Set loading state
			const response = await fetch(`${host}/api/upload`, {
				headers: { accept: "application/json" },
				method: "POST",
				body: formData,
			});

			if (!response.ok) {
				throw new Error(`Server error: ${response.statusText}`);
			}

<<<<<<< HEAD
			const data = await response.json();
=======
      if (!response.ok) {
        if (response.status == 404) {
          setUploadError('Unknown place, monument, object, or art. Please try again.');
          return;
        }
        throw new Error(`Server error: ${response.statusText}`);
      }
>>>>>>> 23f1dc35

			const updatedImages = images.map((image) => {
				return { ...image, src: data.src, description: data.description };
			});

			setImages(updatedImages); // Update state with descriptions
		} catch (error) {
			console.error("Error uploading images:", error);
			setUploadError("Failed to upload images. Please try again.");
		} finally {
			setIsUploading(false); // Reset loading state
		}
	};

	return (
		<div className="p-4">
			<h1 className="text-lg font-bold mb-4">Image Upload and Camera</h1>
			<div className="flex space-x-4 mb-4">
				<button
					onClick={() => fileInputRef.current?.click()}
					className="px-4 text-lg py-2 bg-blue-500 text-white rounded"
				>
					Upload Images
				</button>
				<input
					ref={fileInputRef}
					type="file"
					className="hidden"
					onChange={handleFileChange}
					accept="image/*"
				/>
				<button
					onClick={openCamera}
					className="px-4 text-lg py-2 bg-green-500 text-white rounded"
				>
					Take Photo
				</button>
			</div>

			{imageError && <p className="text-red-500 mb-4">{imageError}</p>}

			{isCameraOpen && (
				<div className="fixed inset-0 bg-black bg-opacity-50 flex items-center justify-center z-50">
					<div className="bg-white p-4 rounded-lg">
						{cameraError ? (
							<div>
								<p className="text-red-500">{cameraError}</p>
								<button
									onClick={closeCamera}
									className="mt-4 px-4 py-2 bg-red-500 text-white rounded"
								>
									Close Camera
								</button>
							</div>
						) : (
							<>
								<video
									ref={videoRef}
									autoPlay
									playsInline
									className="w-full max-w-md"
								/>
								<canvas ref={canvasRef} className="hidden" />
								<div className="flex justify-between mt-4">
									<button
										onClick={takePhoto}
										className="px-4 py-2 bg-blue-500 text-white rounded"
									>
										Take Photo
									</button>
									<button
										onClick={closeCamera}
										className="px-4 py-2 bg-red-500 text-white rounded"
									>
										Close Camera
									</button>
								</div>
							</>
						)}
					</div>
				</div>
			)}

			<div className="gap-4">
				{images.map((image, index) => (
					<div key={index} className="p-2 bg-white border rounded-lg shadow-md">
						<div className="h-48 w-full overflow-hidden flex justify-center items-center bg-gray-200">
							<img
								src={image.preview}
								alt={`Preview ${index}`}
								className="h-full object-contain"
							/>
						</div>
						<button
							onClick={() => removeImage(index)}
							className="absolute top-2 right-2 p-1 bg-red-500 text-white rounded-full"
						>
							X
						</button>
						{image.src && (
							<div className="mt-2 max-h-24 p-2 text-sm text-gray-700 bg-gray-100 rounded">
								<AudioPlayer
									style={{
										display: "flex",
										justifyContent: "space-between",
										alignItems: "center",
									}}
									src={image.src}
								/>
							</div>
						)}

						{image.description && (
							<div className="mt-2 h-64 overflow-scroll p-2 text-sm text-gray-700 bg-gray-100 rounded">
								<strong>Description:</strong>{" "}
								<MarkdownRenderer content={image.description} />
							</div>
						)}
						{image.src && (
							<button
								onClick={() => handleContextButtonClick(index)}
								className="ml-2 text-sm flex justify-end px-1 py-4 text-blue-500 rounded underline"
							>
								Did we missed the place?
							</button>
						)}

						{activeContextIndex === index && (
							<div className="mt-2 flex">
								<input
									type="text"
									value={contextInput}
									onChange={handleContextInputChange}
									placeholder="Enter name"
									className="flex-grow px-2 py-1 border text-gray-700 bg-gray-100 rounded"
								/>
							</div>
						)}
					</div>
				))}
			</div>

			{uploadError && <p className="text-red-500 mt-4">{uploadError}</p>}

			{images.length > 0 && (
				<button
					onClick={handleSubmit}
					disabled={isUploading}
					className={`mt-4 text-lg px-4 py-2 text-white rounded ${
						isUploading ? "bg-gray-500" : "bg-green-500"
					}`}
				>
					{isUploading ? "Uploading..." : "Upload Images"}
				</button>
			)}
		</div>
	);
};

export default ImageUploadAndCamera;<|MERGE_RESOLUTION|>--- conflicted
+++ resolved
@@ -70,36 +70,6 @@
 		});
 	};
 
-	const handleFileChange = async (event: ChangeEvent<HTMLInputElement>) => {
-		if (event.target.files) {
-			const files = Array.from(event.target.files);
-			const resizedFilesPromises = files.map((file) =>
-				resizeImage(file, 1024, 1024)
-			);
-			try {
-				setImageError(null); // Reset previous error
-				const resizedFiles = await Promise.all(resizedFilesPromises);
-				addImagesToState(resizedFiles);
-			} catch (error) {
-				console.error("Error resizing images:", error);
-				setImageError("Failed to process images. Please try again.");
-			}
-		}
-	};
-
-<<<<<<< HEAD
-	const addImagesToState = (files: File[]) => {
-		const newImages: ImageFile[] = files.map((file) => ({
-			file,
-			preview: URL.createObjectURL(file),
-		}));
-		setImages((prevImages) => [...prevImages, ...newImages]);
-	};
-
-	const removeImage = (index: number) => {
-		setImages((prevImages) => prevImages.filter((_, i) => i !== index));
-	};
-=======
   const handleFileChange = async (event: ChangeEvent<HTMLInputElement>) => {
     if (event.target.files) {
       const files = Array.from(event.target.files);
@@ -116,14 +86,17 @@
     }
   };
 
-  const addImagesToState = (files: File[]) => {
+	const addImagesToState = (files: File[]) => {
     const newImages: ImageFile[] = files.map(file => ({
       file,
       preview: URL.createObjectURL(file)
     }));
     setImages(_prevImages => [...newImages]);
   };
->>>>>>> 23f1dc35
+
+	const removeImage = (index: number) => {
+		setImages((prevImages) => prevImages.filter((_, i) => i !== index));
+	};
 
 	const openCamera = async () => {
 		setIsCameraOpen(true);
@@ -208,13 +181,6 @@
 				body: formData,
 			});
 
-			if (!response.ok) {
-				throw new Error(`Server error: ${response.statusText}`);
-			}
-
-<<<<<<< HEAD
-			const data = await response.json();
-=======
       if (!response.ok) {
         if (response.status == 404) {
           setUploadError('Unknown place, monument, object, or art. Please try again.');
@@ -222,7 +188,8 @@
         }
         throw new Error(`Server error: ${response.statusText}`);
       }
->>>>>>> 23f1dc35
+      
+      const data = await response.json();
 
 			const updatedImages = images.map((image) => {
 				return { ...image, src: data.src, description: data.description };
